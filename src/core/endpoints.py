from src.core.trainer import DynamicNetwork, DynamicNetworkTrainer

import os
import logging
from collections import deque

import torch
import torch.nn as nn
import torchvision
from torch.utils.data import Dataset, DataLoader

from mpi4py import MPI
from typing import List, Tuple, Any, Callable, Dict, Union


LOG_LEVEL = logging.DEBUG

# TODO: Write this using MPI or other communication libraries
class Connection():
    """Abstract class defining the connection between 2 endpoints.
    """
    def __init__(self, dst_rank: int) -> None:
        self.dst_rank = dst_rank

    def send(self, *msg, **kwmsg) -> None:
        """Send a group of message to message queue of the other endpoint.
        Args:
            msg (Tuple, optional): Message to be sent in Tuple
            kwmsg (Dict, optional): Message to be sent in Dict
        """
        MPI.COMM_WORLD.send([msg, kwmsg], self.dst_rank)
    
    def recv(self) -> List[Tuple[Tuple, Dict]]:
        """Retrieve all messages in the message queue. If the message queue is empty,
<<<<<<< HEAD
        this function keeps waiting until a message comes.
=======
        it blocks until a message comes.

        Raises:
            NotImplementedError: this is an abstract class that should`n be called.

        Returns:
            List[Tuple, Dict]: List of messages in the message queue
>>>>>>> 501624ab
        """
        return MPI.COMM_WORLD.recv(self.dst_rank)


# DNN Execution sequence: client front -> ... -> client back -> Communication() -> server front -> server back

class Client(DynamicNetworkTrainer):
    def __init__(self, number: int, dump_path: str,
                 model_layers: List[nn.Module], optim_alg: str, optim_kwargs: dict,
                 dataloader_fn: Callable[[int], DataLoader],
                 server_connection: Connection) -> None:
        super().__init__(model_layers, optim_alg, optim_kwargs)
        
        self.device = 'cuda' if torch.cuda.is_available() else 'cpu'
        self.number = number
        self.dump_path = dump_path
        self.dataloader = dataloader_fn(self.number)
        self.server_connection = server_connection
        
        os.makedirs(self.dump_path, exist_ok=True)
        logging.basicConfig(format=f'%(asctime)s - %(filename)s[line:%(lineno)d] - [Client {self.number}] %(levelname)s: %(message)s',
                    level=LOG_LEVEL,
                    filename=os.path.join(self.dump_path, f'client{self.number}.log'),
                    filemode='a')

        self.model.to(self.device)
    
    def left_shift_split_point(self):
        logging.info('Left-shifting split point...')
        self.pop_back_layer()
        logging.info('Left-shift finished')
    
    def right_shift_split_point(self):
        logging.info('Right-shifting split point...')
        
        self.server_connection.send(f'Client{self.number}RequestParameters', len(self.model.model_layers))
        msgs = self.server_connection.recv()
        assert len(msgs) == 1 and len(msgs[0][1]) == None
        msg_type, layer, optim_state_diff = msgs[0][0]
        assert msg_type == f'ServerReplyParametersToClient{self.number}' and isinstance(layer, nn.Module)
        logging.debug(f'Received backward information from server: {msg_type}, {type(layer)}, {type(optim_state_diff)}')

        self.push_back_layer(layer, optim_state_diff)
        logging.info('Right-shift finished')

    def train(self, n_epoch: int=1) -> None:
        for e in range(n_epoch):
            for X, y in self.dataloader:
                X, y = X.to(self.device), y.to(self.device)
                feat_client = self.forward(X)
                
                logging.debug(f'Sending forward information to server: {len(self.model.model_layers)}, {feat_client.shape}, {y.shape}')
                self.server_connection.send(f'Client{self.number}Forward', len(self.model.model_layers), feat_client, y)

                msgs = self.server_connection.recv()
                assert len(msgs) == 1 and len(msgs[0][1]) == None
                msg_type, feat_grad = msgs[0][0]
                assert msg_type == f'ServerBackwardToClient{self.number}' and isinstance(feat_grad, torch.Tensor)
                feat_grad = feat_grad.to(self.device)
                logging.debug(f'Received backward information from server: {msg_type}, {feat_grad.shape}')
                
                self.zero_grad()
                self.backward(feat_grad)
                self.step()
    
    def wait_for_sync(self) -> None:
        logging.info('Synchronizing with the server...')

        self.server_connection.send(f'Client{self.number}Sync', self.model)
        msgs = self.server_connection.recv()
        assert len(msgs) == 1 and len(msgs[0][1]) == None
        msg_type, model_synced = msgs[0][0]
        assert msg_type == f'ServerSyncWithClient{self.number}' and isinstance(model_synced, DynamicNetwork)
        self.model.load_state_dict(model_synced.state_dict())
        
        # TODO: Should we Wait until all are synced?
        # self.server_connection.send(f'Client{self.number}SyncFinished', self.model)
        # msgs = self.server_connection.recv()
        # assert len(msgs) == 1 and len(msgs[0][1]) == None
        # assert msgs[0][0] == (f'ServerReady', )

        logging.info('Synchronization succeeded...')

    #! TODO: when to sync with server? how to sync with server?
    #* my idea: when an epoch of all client ends or a timer expires, they synchronize with the server.
    #* and upon synchronization with server, clients adapt its split points accordingly. 


class Server(DynamicNetworkTrainer):
<<<<<<< HEAD
    def __init__(self, model_layers: List[nn.Module], optim_alg: str, optim_kwargs: dict) -> None:
        super().__init__(model_layers, optim_alg, optim_kwargs)

=======
    def __init__(self, dump_path: str,
                 whole_model_layers: List[nn.Module], optim_alg: str, optim_kwargs: dict,
                 client_connections: List[Connection]) -> None:
        super().__init__(whole_model_layers, optim_alg, optim_kwargs)

        self.device = 'cuda' if torch.cuda.is_available() else 'cpu'
        self.dump_path = dump_path
        self.client_connections = client_connections
        self.messages = deque()

        os.makedirs(self.dump_path, exist_ok=True)
        logging.basicConfig(format=f'%(asctime)s - %(filename)s[line:%(lineno)d] - [Server] %(levelname)s: %(message)s',
                    level=LOG_LEVEL,
                    filename=os.path.join(self.dump_path, f'server.log'),
                    filemode='a')

        self.model.to(self.device)
    
    def listen(self):
        pass
>>>>>>> 501624ab
<|MERGE_RESOLUTION|>--- conflicted
+++ resolved
@@ -32,9 +32,7 @@
     
     def recv(self) -> List[Tuple[Tuple, Dict]]:
         """Retrieve all messages in the message queue. If the message queue is empty,
-<<<<<<< HEAD
         this function keeps waiting until a message comes.
-=======
         it blocks until a message comes.
 
         Raises:
@@ -42,7 +40,6 @@
 
         Returns:
             List[Tuple, Dict]: List of messages in the message queue
->>>>>>> 501624ab
         """
         return MPI.COMM_WORLD.recv(self.dst_rank)
 
@@ -132,15 +129,11 @@
 
 
 class Server(DynamicNetworkTrainer):
-<<<<<<< HEAD
-    def __init__(self, model_layers: List[nn.Module], optim_alg: str, optim_kwargs: dict) -> None:
-        super().__init__(model_layers, optim_alg, optim_kwargs)
-
-=======
     def __init__(self, dump_path: str,
                  whole_model_layers: List[nn.Module], optim_alg: str, optim_kwargs: dict,
                  client_connections: List[Connection]) -> None:
         super().__init__(whole_model_layers, optim_alg, optim_kwargs)
+
 
         self.device = 'cuda' if torch.cuda.is_available() else 'cpu'
         self.dump_path = dump_path
@@ -156,5 +149,4 @@
         self.model.to(self.device)
     
     def listen(self):
-        pass
->>>>>>> 501624ab
+        pass